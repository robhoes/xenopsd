--- conflicted
+++ resolved
@@ -331,9 +331,6 @@
 let xenops_domain_path = "/xenops/domain"
 let xenops_path_of_domain domid = sprintf "%s/%d" xenops_domain_path domid
 let xenops_vgpu_path domid devid =
-<<<<<<< HEAD
-  sprintf "%s/device/vgpu/%d" (xenops_path_of_domain domid) devid
-=======
   sprintf "%s/device/vgpu/%d" (xenops_path_of_domain domid) devid
 
 let is_upstream_qemu domid =
@@ -358,5 +355,4 @@
     error "Caught exception attempting to write qmp message: %s" (Printexc.to_string e);
     None
 
-let qmp_write domid cmd = qmp_write_and_read ~read_result:false domid cmd |> ignore
->>>>>>> d1b330c5
+let qmp_write domid cmd = qmp_write_and_read ~read_result:false domid cmd |> ignore